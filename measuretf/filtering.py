--- conflicted
+++ resolved
@@ -2,10 +2,6 @@
 
 import matplotlib.pyplot as plt
 import numpy as np
-<<<<<<< HEAD
-=======
-
->>>>>>> e027da47
 from measuretf.fft import frequency_vector, time_vector
 from measuretf.utils import find_nearest
 from response import Response
@@ -183,13 +179,8 @@
         Add this many allpassed sounds to the top of the convsound
 
     """
-<<<<<<< HEAD
-    from adafilt import olafilt
-
-=======
     from adafilt.utils import olafilt
     
->>>>>>> e027da47
     if fs_sound != fs_soundcard:
         up, down = (fs_soundcard / fs_sound).as_integer_ratio()
         print("Resampling sound with {}/{}".format(up, down))
